--- conflicted
+++ resolved
@@ -52,14 +52,10 @@
 
 async def fetch_books():
     # return await Book().objects._get_queryset()
-<<<<<<< HEAD
-    return await Book.objects._get_filtered_queryset(id=3)
-=======
     result = await Book().objects._get_filtered_queryset(
         id__gt=3, name='silvia'
     )
     return result
->>>>>>> de4e84ca
 
 
 if __name__ == '__main__':
