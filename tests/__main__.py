import asyncio
import unittest

from .testapp.models import Author, Book

from asyncorm.application import configure_orm

db_config = {
    'database': 'asyncorm',
    'host': 'localhost',
    'user': 'sanicdbuser',
    'password': 'sanicDbPass',
}
orm_app = configure_orm({
    'db_config': db_config,
    'modules': ['tests.testapp', 'tests.testapp2'],
})

loop = orm_app.loop

drop_tables = ['Publisher', 'Author', 'library', 'Organization', 'Developer',
               'Client', 'Developer_Organization', 'Author_Publisher',
               ]


async def clear_table(table_name):
    query = [
        'DROP TABLE IF EXISTS {table_name} CASCADE;'.format(
            table_name=table_name
        ),
    ]
    await orm_app.db_manager.transaction_insert(query)

for table_name in drop_tables:
    task = loop.create_task(clear_table(table_name))
    loop.run_until_complete(asyncio.gather(task))

orm_app.sync_db()


async def create_book(x):
    book = Book(**{
        'name': 'book name {}'.format(str(x)),
        'content': 'hard cover',
    })

    await book.save()


async def create_author(x):
    author = Author(**{
        'name': 'foo_boy {}'.format(str(x)),
        'age': 23,
    })

    await author.save()

<<<<<<< HEAD
    bk = Book.objects.new_filter(name='hola').new_exclude(name='hola2').new_filter(name='hola').new_exclude(name='hola2')
=======
    # bk = Book.objects.new_filter(name='hola', content='epep').new_exclude(name='hola2').new_filter(name='hola').new_exclude(name='hola2')
    # q_books = bk.build_chained_query()
    # print(q_books)
>>>>>>> 7b42fa12
    # for i in bk:
    #     print(i)

# create some test models
for x in range(3):
    task = loop.create_task(create_author(x))
    loop.run_until_complete(asyncio.gather(task))
for x in range(300):
    task = loop.create_task(create_book(x))
    loop.run_until_complete(asyncio.gather(task))


if __name__ == '__main__':
    from .module_tests import ModuleTests
    from .manage_tests import ManageTestMethods
    from .model_tests import ModelTests
    from .field_tests import FieldTests
    from .migration_tests import MigrationTests

    unittest.main()<|MERGE_RESOLUTION|>--- conflicted
+++ resolved
@@ -55,13 +55,10 @@
 
     await author.save()
 
-<<<<<<< HEAD
-    bk = Book.objects.new_filter(name='hola').new_exclude(name='hola2').new_filter(name='hola').new_exclude(name='hola2')
-=======
     # bk = Book.objects.new_filter(name='hola', content='epep').new_exclude(name='hola2').new_filter(name='hola').new_exclude(name='hola2')
     # q_books = bk.build_chained_query()
     # print(q_books)
->>>>>>> 7b42fa12
+
     # for i in bk:
     #     print(i)
 
