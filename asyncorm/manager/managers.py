--- conflicted
+++ resolved
@@ -41,7 +41,6 @@
     def _copy_me(self):
         queryset = Queryset(self.model)
 
-<<<<<<< HEAD
         queryset.query_chain = [
             {'action': 'db__select_all',
              'select': '*',
@@ -50,15 +49,6 @@
         ]
         queryset._set_orm(self.orm)
 
-=======
-        queryset.query = {'action': 'db__select',
-                          'select': '*',
-                          'table_name': self.model.table_name(),
-                          'condition': []
-                          }
-        queryset.db_manager = self.db_manager
-        queryset.orm = self.orm
->>>>>>> 7b42fa12
         return queryset
 
     def _get_field_queries(self):
